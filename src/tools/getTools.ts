--- conflicted
+++ resolved
@@ -1,4 +1,3 @@
-<<<<<<< HEAD
 import { subAgentTool } from '../tools/interaction/subAgent.js';
 import { readFileTool } from '../tools/io/readFile.js';
 import { userPromptTool } from '../tools/interaction/userPrompt.js';
@@ -8,19 +7,8 @@
 import { updateFileTool } from './io/updateFile.js';
 import { shellStartTool } from './system/shellStart.js';
 import { shellMessageTool } from './system/shellMessage.js';
-=======
-import { subAgentTool } from "../tools/interaction/subAgent.js";
-import { readFileTool } from "../tools/io/readFile.js";
-import { userPromptTool } from "../tools/interaction/userPrompt.js";
-import { sequenceCompleteTool } from "../tools/system/sequenceComplete.js";
-import { fetchTool } from "../tools/io/fetch.js";
-import { Tool } from "../core/types.js";
-import { updateFileTool } from "./io/updateFile.js";
-import { shellStartTool } from "./system/shellStart.js";
-import { shellMessageTool } from "./system/shellMessage.js";
-import { browseStartTool } from "./browser/browseStart.js";
-import { browseMessageTool } from "./browser/browseMessage.js";
->>>>>>> a1404d4e
+import { browseMessageTool } from './browser/browseMessage.js';
+import { browseStartTool } from './browser/browseStart.js';
 
 export function getTools(): Tool[] {
   return [
