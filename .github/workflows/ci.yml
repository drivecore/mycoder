--- conflicted
+++ resolved
@@ -13,10 +13,6 @@
 
 env:
   PNPM_VERSION: 10.2.1
-<<<<<<< HEAD
-  NODE_VERSION: 23
-=======
->>>>>>> 47fd9e85
 
 jobs:
   ci:
@@ -30,12 +26,8 @@
 
       - uses: actions/setup-node@v4
         with:
-<<<<<<< HEAD
-          node-version: ${{ env.NODE_VERSION }}
-=======
           node-version-file: .nvmrc
           cache: 'pnpm'
->>>>>>> 47fd9e85
 
       - name: Install dependencies
         run: pnpm install --frozen-lockfile
