--- conflicted
+++ resolved
@@ -1,10 +1,6 @@
 # MyCoder
 
-<<<<<<< HEAD
-Command-line interface for AI-powered coding tasks.
-=======
 Command-line interface for AI-powered coding tasks. Full details available on the main [MyCoder.ai website](https://mycoder.ai) and the [Official MyCoder.Ai Docs website](https://docs.mycoder.ai).
->>>>>>> a98720ed
 
 ## Features
 
