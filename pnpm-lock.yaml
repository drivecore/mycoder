--- conflicted
+++ resolved
@@ -1810,12 +1810,12 @@
     resolution: {integrity: sha512-kVscqXk4OCp68SZ0dkgEKVi6/8ij300KBWTJq32P/dYeWTSwK41WyTxalN1eRmA5Z9UU/LX9D7FWSmV9SAYx6g==}
     engines: {node: '>=0.10.0'}
 
+  eventemitter3@5.0.1:
+    resolution: {integrity: sha512-GWkBvjiSZK87ELrYOSESUYeVIc9mvLLf/nXalMOS5dYrgZq9o5OVkbZAVM06CVxYsCwH9BDZFPlQTlPA1j4ahA==}
+
   eventsource-parser@3.0.0:
     resolution: {integrity: sha512-T1C0XCUimhxVQzW4zFipdx0SficT651NnkR0ZSH3yQwh+mFMdLfgjABVi4YtMTtaL4s168593DaoaRLMqryavA==}
     engines: {node: '>=18.0.0'}
-
-  eventemitter3@5.0.1:
-    resolution: {integrity: sha512-GWkBvjiSZK87ELrYOSESUYeVIc9mvLLf/nXalMOS5dYrgZq9o5OVkbZAVM06CVxYsCwH9BDZFPlQTlPA1j4ahA==}
 
   execa@8.0.1:
     resolution: {integrity: sha512-VyhnebXciFV2DESc+p6B+y0LjSm0krU4OgJN44qFAhBY0TJ+1V61tYD2+wHusZ6F9n5K+vl8k0sTy7PEfV4qpg==}
@@ -2041,21 +2041,15 @@
     resolution: {integrity: sha512-3gKm/gCSUipeLsRYZbbdA1BD83lBoWUkZ7G9VFrhWPAU76KwYo5KR8V28bpoPm/ygy0x5/GCbpRQdY7VLYCoIg==}
     hasBin: true
 
-<<<<<<< HEAD
-=======
   human-signals@5.0.0:
     resolution: {integrity: sha512-AXcZb6vzzrFAUE61HnN4mpLqd/cSIwNQjtNWR0euPm6y0iqx3G4gOXaIDdtdDwZmhwe82LA6+zinmW4UBWVePQ==}
     engines: {node: '>=16.17.0'}
 
-  humanize-ms@1.2.1:
-    resolution: {integrity: sha512-Fl70vYtsAFb/C06PTS9dZBo7ihau+Tu/DNCk/OyHhea07S+aeMWpFFkUaXRa8fI+ScZbEI8dfSxwY7gxZ9SAVQ==}
-
   husky@9.1.7:
     resolution: {integrity: sha512-5gs5ytaNjBrh5Ow3zrvdUUY+0VxIuWVL4i9irt6friV+BqdCfmV11CQTWMiBYWHbXhco+J1kHfTOUkePhCDvMA==}
     engines: {node: '>=18'}
     hasBin: true
 
->>>>>>> 4f054ce0
   iconv-lite@0.4.24:
     resolution: {integrity: sha512-v3MXnZAcvnywkTUEZomIActle7RXXeedOR31wwl7VlyoXO4Qi9arvSenNQWne1TcRwhCL1HwLI21bEqdpj8/rA==}
     engines: {node: '>=0.10.0'}
@@ -2413,26 +2407,10 @@
   natural-compare@1.4.0:
     resolution: {integrity: sha512-OWND8ei3VtNC9h7V60qff3SVobHr996CTwgxubgyQYEpg290h9J0buyECNNJexkFm5sOajh5G116RYA1c8ZMSw==}
 
-<<<<<<< HEAD
-=======
-  node-domexception@1.0.0:
-    resolution: {integrity: sha512-/jKZoMpw0F8GRwl4/eLROPA3cfcXtLApP0QzLmUT/HuPCZWyB7IY9ZrMeKw2O/nFIqPQB3PVM9aYm0F312AXDQ==}
-    engines: {node: '>=10.5.0'}
-
-  node-fetch@2.7.0:
-    resolution: {integrity: sha512-c4FRfUm/dbcWZ7U+1Wq0AwCyFL+3nt2bEw05wfxSz+DWpWsitgmSgYmy2dQdWyKC1694ELPqMs/YzUSNozLt8A==}
-    engines: {node: 4.x || >=6.0.0}
-    peerDependencies:
-      encoding: ^0.1.0
-    peerDependenciesMeta:
-      encoding:
-        optional: true
-
   npm-run-path@5.3.0:
     resolution: {integrity: sha512-ppwTtiJZq0O/ai0z7yfudtBpWIoxM8yE6nHi1X47eFR2EWORqfbu6CnPlNsjeN683eT0qG6H/Pyf9fCcvjnnnQ==}
     engines: {node: ^12.20.0 || ^14.13.1 || >=16.0.0}
 
->>>>>>> 4f054ce0
   nwsapi@2.2.16:
     resolution: {integrity: sha512-F1I/bimDpj3ncaNDhfyMWuFqmQDBwDB0Fogc2qpL3BWvkQteFD/8BzWuIRl83rq0DXfm8SGt/HFhLXZyljTXcQ==}
 
@@ -2460,7 +2438,6 @@
     resolution: {integrity: sha512-gXah6aZrcUxjWg2zR2MwouP2eHlCBzdV4pygudehaKXSGW4v2AsRQUK+lwwXhii6KFZcunEnmSUoYp5CXibxtA==}
     engines: {node: '>= 0.4'}
 
-<<<<<<< HEAD
   ollama-ai-provider@1.2.0:
     resolution: {integrity: sha512-jTNFruwe3O/ruJeppI/quoOUxG7NA6blG3ZyQj3lei4+NnJo7bi3eIRWqlVpRlu/mbzbFXeJSBuYQWF6pzGKww==}
     engines: {node: '>=18'}
@@ -2469,7 +2446,7 @@
     peerDependenciesMeta:
       zod:
         optional: true
-=======
+
   onetime@6.0.0:
     resolution: {integrity: sha512-1FlR+gjXK7X+AsAHso35MnyN5KqGwJRi/31ft6x0M194ht7S+rWAvd7PHss9xSKMzE0asv1pyIHaJYq+BbacAQ==}
     engines: {node: '>=12'}
@@ -2477,7 +2454,6 @@
   onetime@7.0.0:
     resolution: {integrity: sha512-VXJjc87FScF88uafS3JllDgvAm+c/Slfz06lorj2uAY34rlUu0Nt+v8wreiImcrgAjjIHp1rXpTDlLOGw29WwQ==}
     engines: {node: '>=18'}
->>>>>>> 4f054ce0
 
   optionator@0.9.4:
     resolution: {integrity: sha512-6IpQ7mKUxRcZNLIObR0hz7lxsapSSIYNZJwXPGeF0mTVqGKFIXj1DQcMoT22S3ROcLyY/rz0PWaWZ9ayWmad9g==}
@@ -5098,9 +5074,9 @@
 
   esutils@2.0.3: {}
 
+  eventemitter3@5.0.1: {}
+
   eventsource-parser@3.0.0: {}
-
-  eventemitter3@5.0.1: {}
 
   execa@8.0.1:
     dependencies:
@@ -5350,17 +5326,10 @@
 
   human-id@4.1.1: {}
 
-<<<<<<< HEAD
-=======
   human-signals@5.0.0: {}
 
-  humanize-ms@1.2.1:
-    dependencies:
-      ms: 2.1.3
-
   husky@9.1.7: {}
 
->>>>>>> 4f054ce0
   iconv-lite@0.4.24:
     dependencies:
       safer-buffer: 2.1.2
@@ -5741,19 +5710,10 @@
 
   natural-compare@1.4.0: {}
 
-<<<<<<< HEAD
-=======
-  node-domexception@1.0.0: {}
-
-  node-fetch@2.7.0:
-    dependencies:
-      whatwg-url: 5.0.0
-
   npm-run-path@5.3.0:
     dependencies:
       path-key: 4.0.0
 
->>>>>>> 4f054ce0
   nwsapi@2.2.16: {}
 
   object-inspect@1.13.4: {}
@@ -5789,7 +5749,6 @@
       define-properties: 1.2.1
       es-object-atoms: 1.1.1
 
-<<<<<<< HEAD
   ollama-ai-provider@1.2.0(zod@3.24.2):
     dependencies:
       '@ai-sdk/provider': 1.0.9
@@ -5797,7 +5756,7 @@
       partial-json: 0.1.7
     optionalDependencies:
       zod: 3.24.2
-=======
+
   onetime@6.0.0:
     dependencies:
       mimic-fn: 4.0.0
@@ -5805,7 +5764,6 @@
   onetime@7.0.0:
     dependencies:
       mimic-function: 5.0.1
->>>>>>> 4f054ce0
 
   optionator@0.9.4:
     dependencies:
