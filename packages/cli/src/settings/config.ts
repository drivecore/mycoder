--- conflicted
+++ resolved
@@ -23,93 +23,10 @@
 
   // API keys
   ANTHROPIC_API_KEY: string;
+  OPENAI_API_KEY: string;
 
-<<<<<<< HEAD
   // Additional properties can be added by users
   [key: string]: any;
-=======
-  // Ensure the project directory exists
-  if (projectDir && !fs.existsSync(projectDir)) {
-    try {
-      fs.mkdirSync(projectDir, { recursive: true });
-    } catch (error) {
-      console.error(`Error creating project settings directory: ${error}`);
-      return '';
-    }
-  }
-
-  return projectDir ? path.join(projectDir, 'config.json') : '';
-};
-
-// For internal use - use the function directly to ensure it's properly mocked in tests
-const projectConfigFile = (): string => getProjectConfigFile();
-
-// Default configuration
-const defaultConfig = {
-  // Add default configuration values here
-  githubMode: false,
-  headless: true,
-  userSession: false,
-  pageFilter: 'none' as 'simple' | 'none' | 'readability',
-  provider: 'anthropic',
-  model: 'claude-3-7-sonnet-20250219',
-  maxTokens: 4096,
-  temperature: 0.7,
-  customPrompt: '',
-  profile: false,
-  tokenCache: true,
-  // API keys (empty by default)
-  ANTHROPIC_API_KEY: '',
-  OPENAI_API_KEY: '',
-};
-
-export type Config = typeof defaultConfig;
-
-// Export the default config for use in other functions
-export const getDefaultConfig = (): Config => {
-  return { ...defaultConfig };
-};
-
-/**
- * Read a config file from disk
- * @param filePath Path to the config file
- * @returns The config object or an empty object if the file doesn't exist or is invalid
- */
-export const readConfigFile = (filePath: string): Partial<Config> => {
-  if (!filePath || !fs.existsSync(filePath)) {
-    return {};
-  }
-  try {
-    const fileContent = fs.readFileSync(filePath, 'utf-8');
-    return JSON.parse(fileContent);
-  } catch {
-    return defaultConfig;
-  }
-};
-
-/**
- * Get configuration from a specific level
- * @param level The configuration level to retrieve
- * @returns The configuration at the specified level
- */
-export const getConfigAtLevel = (level: ConfigLevel): Partial<Config> => {
-  let configFile: string;
-
-  switch (level) {
-    case ConfigLevel.DEFAULT:
-      return getDefaultConfig();
-    case ConfigLevel.GLOBAL:
-      configFile = globalConfigFile;
-      return readConfigFile(configFile);
-    case ConfigLevel.PROJECT:
-      configFile = projectConfigFile();
-      return configFile ? readConfigFile(configFile) : {};
-    case ConfigLevel.CLI:
-      return {}; // CLI options are passed directly from the command
-    default:
-      return {};
-  }
->>>>>>> 30b0807d
 };
 
 /**
