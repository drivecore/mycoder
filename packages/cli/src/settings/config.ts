--- conflicted
+++ resolved
@@ -1,15 +1,22 @@
 import * as fs from 'fs';
 import * as path from 'path';
 
-import { getSettingsDir } from './settings.js';
-
-<<<<<<< HEAD
+import deepmerge from 'deepmerge';
+
 import {
   getSettingsDir,
   getProjectSettingsDir,
   isProjectSettingsDirWritable,
 } from './settings.js';
 
+// Configuration levels enum
+export enum ConfigLevel {
+  DEFAULT = 'default',
+  GLOBAL = 'global',
+  PROJECT = 'project',
+  CLI = 'cli',
+}
+
 // File paths for different config levels
 const globalConfigFile = path.join(getSettingsDir(), 'config.json');
 
@@ -21,9 +28,6 @@
 
 // For internal use - use the function directly to ensure it's properly mocked in tests
 const projectConfigFile = (): string => getProjectConfigFile();
-=======
-const configFile = path.join(getSettingsDir(), 'config.json');
->>>>>>> 884fa4db
 
 // Default configuration
 const defaultConfig = {
@@ -50,7 +54,6 @@
   return { ...defaultConfig };
 };
 
-<<<<<<< HEAD
 /**
  * Read a config file from disk
  * @param filePath Path to the config file
@@ -63,20 +66,11 @@
   try {
     const fileContent = fs.readFileSync(filePath, 'utf-8');
     return JSON.parse(fileContent);
-=======
-export const getConfig = (): Config => {
-  if (!fs.existsSync(configFile)) {
-    return defaultConfig;
-  }
-  try {
-    return JSON.parse(fs.readFileSync(configFile, 'utf-8'));
->>>>>>> 884fa4db
   } catch {
     return defaultConfig;
   }
 };
 
-<<<<<<< HEAD
 /**
  * Get configuration from a specific level
  * @param level The configuration level to retrieve
@@ -292,22 +286,15 @@
 
 /**
  * For backwards compatibility - clears all configuration
-=======
-export const updateConfig = (config: Partial<Config>): Config => {
-  const currentConfig = getConfig();
-  const updatedConfig = { ...currentConfig, ...config };
-  fs.writeFileSync(configFile, JSON.stringify(updatedConfig, null, 2));
-  return updatedConfig;
-};
-
-/**
- * Clears all configuration settings by removing the config file
->>>>>>> 884fa4db
  * @returns The default configuration that will now be used
  */
 export const clearAllConfig = (): Config => {
-  if (fs.existsSync(configFile)) {
-    fs.unlinkSync(configFile);
-  }
-  return defaultConfig;
+  // Clear both global and project configs for backwards compatibility
+  clearConfigAtLevel(ConfigLevel.GLOBAL);
+  try {
+    clearConfigAtLevel(ConfigLevel.PROJECT);
+  } catch {
+    // Ignore errors when clearing project config
+  }
+  return getDefaultConfig();
 };