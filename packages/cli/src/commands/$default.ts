--- conflicted
+++ resolved
@@ -200,21 +200,8 @@
       // Create a config with the selected model
       const agentConfig: AgentConfig = {
         ...DEFAULT_CONFIG,
-<<<<<<< HEAD
         provider: userModelProvider as ModelProvider,
         model: userModelName,
-=======
-        model: getModel(
-          userModelProvider as 'anthropic' | 'ollama' /*
-            | 'openai'
-            | 'xai'
-            | 'mistral'*/,
-          userModelName,
-          {
-            ollamaBaseUrl: argv.ollamaBaseUrl || userConfig.ollamaBaseUrl,
-          },
-        ),
->>>>>>> d5c3a96c
         maxTokens: userMaxTokens,
         temperature: userTemperature,
       };
