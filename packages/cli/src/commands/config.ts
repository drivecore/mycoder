--- conflicted
+++ resolved
@@ -134,46 +134,15 @@
       // Import directly to avoid circular dependency
       const { getSettingsDir } = await import('../settings/settings.js');
       const { getProjectConfigFile } = await import('../settings/config.js');
-      
+
       const globalConfigFile = path.join(getSettingsDir(), 'config.json');
       const projectConfigFile = getProjectConfigFile();
-      
+
       logger.info('Current configuration:');
-<<<<<<< HEAD
       logger.info(`Global config file: ${globalConfigFile}`);
       logger.info(`Project config file: ${projectConfigFile}`);
       logger.info('');
-      
-=======
-
-      // Show config file locations
-      const { getSettingsDir, getProjectSettingsDir } = await import(
-        '../settings/settings.js'
-      );
-      const globalConfigPath = path.join(getSettingsDir(), 'config.json');
-      const projectDir = getProjectSettingsDir();
-      const projectConfigPath = projectDir
-        ? path.join(projectDir, 'config.json')
-        : 'Not available';
-
-      logger.info(`Global config file: ${chalk.blue(globalConfigPath)}`);
-      logger.info(`Project config file: ${chalk.blue(projectConfigPath)}`);
-      logger.info('');
-
-      // Show config file paths in verbose mode
-      if (argv.verbose || argv.v) {
-        const { getProjectConfigFile } = await import('../settings/config.js');
-        const { getSettingsDir } = await import('../settings/settings.js');
-        const globalConfigPath = path.join(getSettingsDir(), 'config.json');
-        const projectConfigPath = getProjectConfigFile();
-
-        logger.info(`Global config: ${chalk.blue(globalConfigPath)}`);
-        logger.info(
-          `Project config: ${projectConfigPath ? chalk.blue(projectConfigPath) : chalk.dim('(not set)')}`,
-        );
-        logger.info('');
-      }
->>>>>>> 8af8ff95
+
       const defaultConfig = getDefaultConfig();
 
       // Get all valid config keys
