import chalk from 'chalk';
import { createInterface } from 'readline/promises';
import { Logger } from 'mycoder-agent';

import { SharedOptions } from '../options.js';
import {
  getConfig,
  getDefaultConfig,
  updateConfig,
  clearAllConfig,
} from '../settings/config.js';
import { nameToLogIndex } from '../utils/nameToLogIndex.js';

/**
 * Prompts the user for confirmation with a yes/no question
 * @param question The question to ask the user
 * @returns True if the user confirmed, false otherwise
 */
async function confirm(question: string): Promise<boolean> {
  const rl = createInterface({
    input: process.stdin,
    output: process.stdout,
  });

  try {
    const answer = await rl.question(`${question} (y/N): `);
    return answer.toLowerCase() === 'y' || answer.toLowerCase() === 'yes';
  } finally {
    rl.close();
  }
}

import type { CommandModule, ArgumentsCamelCase } from 'yargs';

export interface ConfigOptions extends SharedOptions {
  command: 'get' | 'set' | 'list' | 'clear';
  key?: string;
  value?: string;
  all?: boolean;
}

export const command: CommandModule<SharedOptions, ConfigOptions> = {
  command: 'config <command> [key] [value]',
  describe: 'Manage MyCoder configuration',
  builder: (yargs) => {
    return yargs
      .positional('command', {
        describe: 'Config command to run',
        choices: ['get', 'set', 'list', 'clear'],
        type: 'string',
        demandOption: true,
      })
      .positional('key', {
        describe: 'Configuration key',
        type: 'string',
      })
      .positional('value', {
        describe: 'Configuration value (for set command)',
        type: 'string',
      })
      .option('all', {
        describe: 'Clear all configuration settings (for clear command)',
        type: 'boolean',
        default: false,
      })
      .example('$0 config list', 'List all configuration values')
      .example(
        '$0 config get githubMode',
        'Get the value of githubMode setting',
      )
      .example('$0 config set githubMode true', 'Enable GitHub mode')
      .example(
        '$0 config clear customPrompt',
        'Reset customPrompt to default value',
      )
      .example(
<<<<<<< HEAD
        '$0 config set ANTHROPIC_API_KEY <your-key>',
        'Store your Anthropic API key in configuration',
=======
        '$0 config clear --all',
        'Clear all configuration settings',
>>>>>>> c23746d9
      ) as any; // eslint-disable-line @typescript-eslint/no-explicit-any
  },
  handler: async (argv: ArgumentsCamelCase<ConfigOptions>) => {
    const logger = new Logger({
      name: 'Config',
      logLevel: nameToLogIndex(argv.logLevel),
    });

    const config = getConfig();

    // Handle 'list' command
    if (argv.command === 'list') {
      logger.info('Current configuration:');
      const defaultConfig = getDefaultConfig();

      // Get all valid config keys
      const validKeys = Object.keys(defaultConfig);

      // Filter and sort config entries
      const configEntries = Object.entries(config)
        .filter(([key]) => validKeys.includes(key))
        .sort(([keyA], [keyB]) => keyA.localeCompare(keyB));

      // Display config entries with default indicators
      configEntries.forEach(([key, value]) => {
        const isDefault =
          JSON.stringify(value) ===
          JSON.stringify(defaultConfig[key as keyof typeof defaultConfig]);
        const valueDisplay = isDefault
          ? chalk.dim(`${value} (default)`)
          : chalk.green(value);
        logger.info(`  ${key}: ${valueDisplay}`);
      });
      return;
    }

    // Handle 'get' command
    if (argv.command === 'get') {
      if (!argv.key) {
        logger.error('Key is required for get command');
        return;
      }

      if (argv.key in config) {
        logger.info(
          `${argv.key}: ${chalk.green(config[argv.key as keyof typeof config])}`,
        );
      } else {
        logger.error(`Configuration key '${argv.key}' not found`);
      }
      return;
    }

    // Handle 'set' command
    if (argv.command === 'set') {
      if (!argv.key) {
        logger.error('Key is required for set command');
        return;
      }

      if (argv.value === undefined) {
        logger.error('Value is required for set command');
        return;
      }

      // Validate that the key exists in default config
      const defaultConfig = getDefaultConfig();
      if (!(argv.key in defaultConfig)) {
        logger.error(`Invalid configuration key '${argv.key}'`);
        logger.info(
          `Valid configuration keys: ${Object.keys(defaultConfig).join(', ')}`,
        );
        return;
      }

      // Check if this is an API key and add a warning
      if (argv.key.includes('API_KEY')) {
        logger.warn(
          chalk.yellow(
            'Warning: Storing API keys in configuration is less secure than using environment variables.'
          )
        );
        logger.warn(
          chalk.yellow(
            'Your API key will be stored in plaintext in the configuration file.'
          )
        );
        
        // Ask for confirmation
        const isConfirmed = await confirm(
          'Do you want to continue storing your API key in the configuration?'
        );
        
        if (!isConfirmed) {
          logger.info('Operation cancelled.');
          return;
        }
      }

      // Parse the value based on current type or infer boolean/number
      let parsedValue: string | boolean | number = argv.value;

      // Check if config already exists to determine type
      if (argv.key in config) {
        if (typeof config[argv.key as keyof typeof config] === 'boolean') {
          parsedValue = argv.value.toLowerCase() === 'true';
        } else if (
          typeof config[argv.key as keyof typeof config] === 'number'
        ) {
          parsedValue = Number(argv.value);
        }
      } else {
        // If config doesn't exist yet, try to infer type
        if (
          argv.value.toLowerCase() === 'true' ||
          argv.value.toLowerCase() === 'false'
        ) {
          parsedValue = argv.value.toLowerCase() === 'true';
        } else if (!isNaN(Number(argv.value))) {
          parsedValue = Number(argv.value);
        }
      }

      const updatedConfig = updateConfig({ [argv.key]: parsedValue });
      logger.info(
        `Updated ${argv.key}: ${chalk.green(updatedConfig[argv.key as keyof typeof updatedConfig])}`,
      );
      return;
    }

    // Handle 'clear' command
    if (argv.command === 'clear') {
      // Check if --all flag is provided
      if (argv.all) {
        // Confirm with the user before clearing all settings
        const isConfirmed = await confirm(
          'Are you sure you want to clear all configuration settings? This action cannot be undone.'
        );
        
        if (!isConfirmed) {
          logger.info('Operation cancelled.');
          return;
        }
        
        // Clear all settings
        clearAllConfig();
        logger.info('All configuration settings have been cleared. Default values will be used.');
        return;
      }
      
      if (!argv.key) {
        logger.error('Key is required for clear command (or use --all to clear all settings)');
        return;
      }

      const defaultConfig = getDefaultConfig();

      // Check if the key exists in the config
      if (!(argv.key in config)) {
        logger.error(`Configuration key '${argv.key}' not found`);
        return;
      }

      // Check if the key exists in the default config
      if (!(argv.key in defaultConfig)) {
        logger.error(
          `Configuration key '${argv.key}' does not have a default value`,
        );
        return;
      }

      // Get the current config, create a new object without the specified key
      const currentConfig = getConfig();
      const { [argv.key]: _, ...newConfig } = currentConfig as Record<
        string,
        any
      >;

      // Update the config file with the new object
      updateConfig(newConfig);

      // Get the default value that will now be used
      const defaultValue =
        defaultConfig[argv.key as keyof typeof defaultConfig];

      logger.info(
        `Cleared ${argv.key}, now using default value: ${chalk.green(defaultValue)}`,
      );
      return;
    }

    // If command not recognized
    logger.error(`Unknown config command: ${argv.command}`);
    logger.info('Available commands: get, set, list, clear');
  },
};<|MERGE_RESOLUTION|>--- conflicted
+++ resolved
@@ -74,13 +74,12 @@
         'Reset customPrompt to default value',
       )
       .example(
-<<<<<<< HEAD
         '$0 config set ANTHROPIC_API_KEY <your-key>',
         'Store your Anthropic API key in configuration',
-=======
+      )
+      .example(
         '$0 config clear --all',
         'Clear all configuration settings',
->>>>>>> c23746d9
       ) as any; // eslint-disable-line @typescript-eslint/no-explicit-any
   },
   handler: async (argv: ArgumentsCamelCase<ConfigOptions>) => {
