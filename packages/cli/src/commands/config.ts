import { createInterface } from 'readline/promises';

import chalk from 'chalk';
import { Logger } from 'mycoder-agent';

import { SharedOptions } from '../options.js';
import {
  getConfig,
  getDefaultConfig,
  updateConfig,
  clearAllConfig,
} from '../settings/config.js';
import { nameToLogIndex } from '../utils/nameToLogIndex.js';

/**
 * Prompts the user for confirmation with a yes/no question
 * @param question The question to ask the user
 * @returns True if the user confirmed, false otherwise
 */
async function confirm(question: string): Promise<boolean> {
  const rl = createInterface({
    input: process.stdin,
    output: process.stdout,
  });

  try {
    const answer = await rl.question(`${question} (y/N): `);
    return answer.toLowerCase() === 'y' || answer.toLowerCase() === 'yes';
  } finally {
    rl.close();
  }
}

import type { CommandModule, ArgumentsCamelCase } from 'yargs';

export interface ConfigOptions extends SharedOptions {
  command: 'get' | 'set' | 'list' | 'clear';
  key?: string;
  value?: string;
  all?: boolean;
}

export const command: CommandModule<SharedOptions, ConfigOptions> = {
  command: 'config <command> [key] [value]',
  describe: 'Manage MyCoder configuration',
  builder: (yargs) => {
    return yargs
      .positional('command', {
        describe: 'Config command to run',
        choices: ['get', 'set', 'list', 'clear'],
        type: 'string',
        demandOption: true,
      })
      .positional('key', {
        describe: 'Configuration key',
        type: 'string',
      })
      .positional('value', {
        describe: 'Configuration value (for set command)',
        type: 'string',
      })
      .option('all', {
        describe: 'Clear all configuration settings (for clear command)',
        type: 'boolean',
        default: false,
      })
      .example('$0 config list', 'List all configuration values')
      .example(
        '$0 config get githubMode',
        'Get the value of githubMode setting',
      )
      .example('$0 config set githubMode true', 'Enable GitHub mode')
      .example(
        '$0 config clear customPrompt',
        'Reset customPrompt to default value',
      )
      .example(
        '$0 config set ANTHROPIC_API_KEY <your-key>',
        'Store your Anthropic API key in configuration',
      )
      .example(
        '$0 config clear --all',
        'Clear all configuration settings',
      ) as any; // eslint-disable-line @typescript-eslint/no-explicit-any
  },
  handler: async (argv: ArgumentsCamelCase<ConfigOptions>) => {
    const logger = new Logger({
      name: 'Config',
      logLevel: nameToLogIndex(argv.logLevel),
    });

<<<<<<< HEAD
    // Determine which config level to use based on flags
    const configLevel =
      argv.global || argv.g ? ConfigLevel.GLOBAL : ConfigLevel.PROJECT;
    const levelName = configLevel === ConfigLevel.GLOBAL ? 'global' : 'project';

    // Check if project level is writable when needed for operations that write to config
    if (
      configLevel === ConfigLevel.PROJECT &&
      (argv.command === 'set' ||
        (argv.command === 'clear' && (argv.key || argv.all)))
    ) {
      try {
        // Import directly to avoid circular dependency
        const { isProjectSettingsDirWritable } = await import(
          '../settings/settings.js'
        );
        if (!isProjectSettingsDirWritable()) {
          logger.error(
            chalk.red(
              'Cannot write to project configuration directory. Check permissions or use --global flag.',
            ),
          );
          logger.info(
            'You can use the --global (-g) flag to modify global configuration instead.',
          );
          return;
        }
      } catch (error: unknown) {
        const errorMessage =
          error instanceof Error ? error.message : String(error);
        logger.error(
          chalk.red(
            `Error checking project directory permissions: ${errorMessage}`,
          ),
        );
        return;
      }
    }

    // Get merged config for display
    const mergedConfig = getConfig();

    // Get level-specific configs for reference
    const defaultConfig = getConfigAtLevel(ConfigLevel.DEFAULT);
    const globalConfig = getConfigAtLevel(ConfigLevel.GLOBAL);
    const projectConfig = getConfigAtLevel(ConfigLevel.PROJECT);
=======
    const config = getConfig();
>>>>>>> 884fa4db

    // Handle 'list' command
    if (argv.command === 'list') {
      logger.info('Current configuration:');
      const defaultConfig = getDefaultConfig();

      // Get all valid config keys
      const validKeys = Object.keys(defaultConfig);

      // Filter and sort config entries
      const configEntries = Object.entries(config)
        .filter(([key]) => validKeys.includes(key))
        .sort(([keyA], [keyB]) => keyA.localeCompare(keyB));

      // Display config entries with default indicators
      configEntries.forEach(([key, value]) => {
        const isDefault =
          JSON.stringify(value) ===
          JSON.stringify(defaultConfig[key as keyof typeof defaultConfig]);
        const valueDisplay = isDefault
          ? chalk.dim(`${value} (default)`)
          : chalk.green(value);
        logger.info(`  ${key}: ${valueDisplay}`);
      });
      return;
    }

    // Handle 'get' command
    if (argv.command === 'get') {
      if (!argv.key) {
        logger.error('Key is required for get command');
        return;
      }

      if (argv.key in config) {
        logger.info(
          `${argv.key}: ${chalk.green(config[argv.key as keyof typeof config])}`,
        );
      } else {
        logger.error(`Configuration key '${argv.key}' not found`);
      }
      return;
    }

    // Handle 'set' command
    if (argv.command === 'set') {
      if (!argv.key) {
        logger.error('Key is required for set command');
        return;
      }

      if (argv.value === undefined) {
        logger.error('Value is required for set command');
        return;
      }

      // Check if the key exists in default config
      const defaultConfig = getDefaultConfig();
      if (!(argv.key in defaultConfig)) {
        logger.warn(
          `Warning: '${argv.key}' is not a standard configuration key`,
        );
        logger.info(
          `Valid configuration keys: ${Object.keys(defaultConfig).join(', ')}`,
        );
        // Continue with the operation instead of returning
      }

      // Check if this is an API key and add a warning
      if (argv.key.includes('API_KEY')) {
        logger.warn(
          chalk.yellow(
            'Warning: Storing API keys in configuration is less secure than using environment variables.',
          ),
        );
        logger.warn(
          chalk.yellow(
            'Your API key will be stored in plaintext in the configuration file.',
          ),
        );

        // Ask for confirmation
        const isConfirmed = await confirm(
          'Do you want to continue storing your API key in the configuration?',
        );

        if (!isConfirmed) {
          logger.info('Operation cancelled.');
          return;
        }
      }

      // Parse the value based on current type or infer boolean/number
      let parsedValue: string | boolean | number = argv.value;

      // Check if config already exists to determine type
      if (argv.key in config) {
        if (typeof config[argv.key as keyof typeof config] === 'boolean') {
          parsedValue = argv.value.toLowerCase() === 'true';
        } else if (
          typeof config[argv.key as keyof typeof config] === 'number'
        ) {
          parsedValue = Number(argv.value);
        }
      } else {
        // If config doesn't exist yet, try to infer type
        if (
          argv.value.toLowerCase() === 'true' ||
          argv.value.toLowerCase() === 'false'
        ) {
          parsedValue = argv.value.toLowerCase() === 'true';
        } else if (!isNaN(Number(argv.value))) {
          parsedValue = Number(argv.value);
        }
      }

<<<<<<< HEAD
      try {
        // Update config at the specified level
        const updatedConfig = updateConfig(
          { [argv.key]: parsedValue },
          configLevel,
        );

        logger.info(
          `Updated ${argv.key}: ${chalk.green(updatedConfig[argv.key as keyof typeof updatedConfig])} at ${levelName} level`,
        );
      } catch (error: unknown) {
        const errorMessage =
          error instanceof Error ? error.message : String(error);
        logger.error(
          chalk.red(`Failed to update configuration: ${errorMessage}`),
        );
        if (configLevel === ConfigLevel.PROJECT) {
          logger.info(
            'You can use the --global (-g) flag to modify global configuration instead.',
          );
        }
      }
=======
      const updatedConfig = updateConfig({ [argv.key]: parsedValue });
      logger.info(
        `Updated ${argv.key}: ${chalk.green(updatedConfig[argv.key as keyof typeof updatedConfig])}`,
      );
>>>>>>> 884fa4db
      return;
    }

    // Handle 'clear' command
    if (argv.command === 'clear') {
      // Check if --all flag is provided
      if (argv.all) {
        // Confirm with the user before clearing all settings
        const isConfirmed = await confirm(
          'Are you sure you want to clear all configuration settings? This action cannot be undone.',
        );

        if (!isConfirmed) {
          logger.info('Operation cancelled.');
          return;
        }

<<<<<<< HEAD
        try {
          // Clear settings at the specified level
          clearConfigAtLevel(configLevel);
          logger.info(
            `All ${levelName} configuration settings have been cleared.`,
          );
        } catch (error: unknown) {
          const errorMessage =
            error instanceof Error ? error.message : String(error);
          logger.error(
            chalk.red(`Failed to clear configuration: ${errorMessage}`),
          );
          if (configLevel === ConfigLevel.PROJECT) {
            logger.info(
              'You can use the --global (-g) flag to modify global configuration instead.',
            );
          }
        }
=======
        // Clear all settings
        clearAllConfig();
        logger.info(
          'All configuration settings have been cleared. Default values will be used.',
        );
>>>>>>> 884fa4db
        return;
      }

      if (!argv.key) {
        logger.error(
          'Key is required for clear command (or use --all to clear all settings)',
        );
        return;
      }

      const defaultConfig = getDefaultConfig();

      // Check if the key exists in the config
      if (!(argv.key in config)) {
        logger.error(`Configuration key '${argv.key}' not found`);
        return;
      }

      // Check if the key exists in the default config
      if (!(argv.key in defaultConfig)) {
        logger.error(
          `Configuration key '${argv.key}' does not have a default value`,
        );
        return;
      }

      // Get the current config, create a new object without the specified key
      const currentConfig = getConfig();
      const { [argv.key]: _, ...newConfig } = currentConfig as Record<
        string,
        any
      >;

<<<<<<< HEAD
        logger.info(
          `Cleared ${argv.key} at ${levelName} level, now using: ${chalk.green(newValue)} ${sourceDisplay}`,
        );
      } catch (error: unknown) {
        const errorMessage =
          error instanceof Error ? error.message : String(error);
        logger.error(
          chalk.red(`Failed to clear configuration key: ${errorMessage}`),
        );
        if (configLevel === ConfigLevel.PROJECT) {
          logger.info(
            'You can use the --global (-g) flag to modify global configuration instead.',
          );
        }
      }
=======
      // Update the config file with the new object
      updateConfig(newConfig);

      // Get the default value that will now be used
      const defaultValue =
        defaultConfig[argv.key as keyof typeof defaultConfig];

      logger.info(
        `Cleared ${argv.key}, now using default value: ${chalk.green(defaultValue)}`,
      );
>>>>>>> 884fa4db
      return;
    }

    // If command not recognized
    logger.error(`Unknown config command: ${argv.command}`);
    logger.info('Available commands: get, set, list, clear');
  },
};<|MERGE_RESOLUTION|>--- conflicted
+++ resolved
@@ -8,7 +8,9 @@
   getConfig,
   getDefaultConfig,
   updateConfig,
-  clearAllConfig,
+  getConfigAtLevel,
+  clearConfigAtLevel,
+  ConfigLevel,
 } from '../settings/config.js';
 import { nameToLogIndex } from '../utils/nameToLogIndex.js';
 
@@ -89,7 +91,6 @@
       logLevel: nameToLogIndex(argv.logLevel),
     });
 
-<<<<<<< HEAD
     // Determine which config level to use based on flags
     const configLevel =
       argv.global || argv.g ? ConfigLevel.GLOBAL : ConfigLevel.PROJECT;
@@ -130,15 +131,7 @@
     }
 
     // Get merged config for display
-    const mergedConfig = getConfig();
-
-    // Get level-specific configs for reference
-    const defaultConfig = getConfigAtLevel(ConfigLevel.DEFAULT);
-    const globalConfig = getConfigAtLevel(ConfigLevel.GLOBAL);
-    const projectConfig = getConfigAtLevel(ConfigLevel.PROJECT);
-=======
     const config = getConfig();
->>>>>>> 884fa4db
 
     // Handle 'list' command
     if (argv.command === 'list') {
@@ -255,7 +248,6 @@
         }
       }
 
-<<<<<<< HEAD
       try {
         // Update config at the specified level
         const updatedConfig = updateConfig(
@@ -278,12 +270,6 @@
           );
         }
       }
-=======
-      const updatedConfig = updateConfig({ [argv.key]: parsedValue });
-      logger.info(
-        `Updated ${argv.key}: ${chalk.green(updatedConfig[argv.key as keyof typeof updatedConfig])}`,
-      );
->>>>>>> 884fa4db
       return;
     }
 
@@ -301,7 +287,6 @@
           return;
         }
 
-<<<<<<< HEAD
         try {
           // Clear settings at the specified level
           clearConfigAtLevel(configLevel);
@@ -320,13 +305,6 @@
             );
           }
         }
-=======
-        // Clear all settings
-        clearAllConfig();
-        logger.info(
-          'All configuration settings have been cleared. Default values will be used.',
-        );
->>>>>>> 884fa4db
         return;
       }
 
@@ -360,23 +338,6 @@
         any
       >;
 
-<<<<<<< HEAD
-        logger.info(
-          `Cleared ${argv.key} at ${levelName} level, now using: ${chalk.green(newValue)} ${sourceDisplay}`,
-        );
-      } catch (error: unknown) {
-        const errorMessage =
-          error instanceof Error ? error.message : String(error);
-        logger.error(
-          chalk.red(`Failed to clear configuration key: ${errorMessage}`),
-        );
-        if (configLevel === ConfigLevel.PROJECT) {
-          logger.info(
-            'You can use the --global (-g) flag to modify global configuration instead.',
-          );
-        }
-      }
-=======
       // Update the config file with the new object
       updateConfig(newConfig);
 
@@ -384,10 +345,33 @@
       const defaultValue =
         defaultConfig[argv.key as keyof typeof defaultConfig];
 
+      // Get the effective config after clearing
+      const updatedConfig = getConfig();
+      const newValue = updatedConfig[argv.key as keyof typeof updatedConfig];
+
+      // Determine where the new value is coming from
+      const isDefaultAfterClear =
+        JSON.stringify(newValue) === JSON.stringify(defaultValue);
+      const afterClearInGlobal =
+        !isDefaultAfterClear &&
+        argv.key in getConfigAtLevel(ConfigLevel.GLOBAL);
+      const afterClearInProject =
+        !isDefaultAfterClear &&
+        !afterClearInGlobal &&
+        argv.key in getConfigAtLevel(ConfigLevel.PROJECT);
+
+      let sourceDisplay = '';
+      if (isDefaultAfterClear) {
+        sourceDisplay = '(default)';
+      } else if (afterClearInProject) {
+        sourceDisplay = '(from project config)';
+      } else if (afterClearInGlobal) {
+        sourceDisplay = '(from global config)';
+      }
+
       logger.info(
-        `Cleared ${argv.key}, now using default value: ${chalk.green(defaultValue)}`,
+        `Cleared ${argv.key} at ${levelName} level, now using: ${chalk.green(newValue)} ${sourceDisplay}`,
       );
->>>>>>> 884fa4db
       return;
     }
 
