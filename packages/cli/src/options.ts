export type SharedOptions = {
  readonly logLevel: string;
  readonly interactive: boolean;
  readonly file?: string;
  readonly tokenUsage?: boolean;
  readonly headless?: boolean;
  readonly userSession?: boolean;
  readonly provider?: string;
  readonly model?: string;
  readonly maxTokens?: number;
  readonly temperature?: number;
  readonly profile?: boolean;
  readonly userPrompt?: boolean;
  readonly upgradeCheck?: boolean;
<<<<<<< HEAD
=======
  readonly ollamaBaseUrl?: string;
  readonly subAgentMode?: 'disabled' | 'sync' | 'async';
>>>>>>> 57943675
};

export const sharedOptions = {
  logLevel: {
    type: 'string',
    alias: 'l',
    description: 'Set minimum logging level',
    choices: ['debug', 'verbose', 'info', 'warn', 'error'],
  } as const,
  profile: {
    type: 'boolean',
    description: 'Enable performance profiling of CLI startup',
  } as const,
  provider: {
    type: 'string',
    description: 'AI model provider to use',
    choices: ['anthropic', 'ollama', 'openai' /*, 'xai', 'mistral'*/],
  } as const,
  model: {
    type: 'string',
    description: 'AI model name to use',
  } as const,
  maxTokens: {
    type: 'number',
    description: 'Maximum number of tokens to generate',
  } as const,
  temperature: {
    type: 'number',
    description: 'Temperature for text generation (0.0-1.0)',
  } as const,
  interactive: {
    type: 'boolean',
    alias: 'i',
    description:
      'Run in interactive mode, asking for prompts and enabling corrections during execution (use Ctrl+M to send corrections)',
    default: false,
  } as const,
  file: {
    type: 'string',
    alias: 'f',
    description: 'Read prompt from a file',
  } as const,
  tokenUsage: {
    type: 'boolean',
    description: 'Output token usage at info log level',
  } as const,
  headless: {
    type: 'boolean',
    description: 'Use browser in headless mode with no UI showing',
  } as const,
  userSession: {
    type: 'boolean',
    description:
      "Use user's existing browser session instead of sandboxed session",
  } as const,
  userPrompt: {
    type: 'boolean',
    description: 'Alias for userPrompt: enable or disable the userPrompt tool',
  } as const,
  upgradeCheck: {
    type: 'boolean',
    description: 'Disable version upgrade check (for automated/remote usage)',
  } as const,
<<<<<<< HEAD
=======
  ollamaBaseUrl: {
    type: 'string',
    description: 'Base URL for Ollama API (default: http://localhost:11434)',
  } as const,
  subAgentMode: {
    type: 'string',
    description: 'Sub-agent workflow mode (disabled, sync, or async)',
    choices: ['disabled', 'sync', 'async'],
  } as const,
>>>>>>> 57943675
};<|MERGE_RESOLUTION|>--- conflicted
+++ resolved
@@ -12,11 +12,7 @@
   readonly profile?: boolean;
   readonly userPrompt?: boolean;
   readonly upgradeCheck?: boolean;
-<<<<<<< HEAD
-=======
-  readonly ollamaBaseUrl?: string;
   readonly subAgentMode?: 'disabled' | 'sync' | 'async';
->>>>>>> 57943675
 };
 
 export const sharedOptions = {
@@ -80,16 +76,10 @@
     type: 'boolean',
     description: 'Disable version upgrade check (for automated/remote usage)',
   } as const,
-<<<<<<< HEAD
-=======
-  ollamaBaseUrl: {
-    type: 'string',
-    description: 'Base URL for Ollama API (default: http://localhost:11434)',
-  } as const,
+
   subAgentMode: {
     type: 'string',
     description: 'Sub-agent workflow mode (disabled, sync, or async)',
     choices: ['disabled', 'sync', 'async'],
   } as const,
->>>>>>> 57943675
 };