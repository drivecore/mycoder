--- conflicted
+++ resolved
@@ -1,11 +1,8 @@
 import { z } from 'zod';
 import { zodToJsonSchema } from 'zod-to-json-schema';
 
-<<<<<<< HEAD
 import { getDefaultSystemPrompt } from '../../core/toolAgent/index.js';
-=======
 import { getModel } from '../../core/toolAgent/config.js';
->>>>>>> fa9aecdc
 import { toolAgent } from '../../core/toolAgent.js';
 import { Tool, ToolContext } from '../../core/types.js';
 import { getTools } from '../getTools.js';
