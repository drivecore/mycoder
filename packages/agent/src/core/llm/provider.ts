/**
 * Provider registry and factory implementations
 */

import { AnthropicProvider } from './providers/anthropic.js';
<<<<<<< HEAD
import { OpenAIProvider } from './providers/openai.js';
=======
import { OllamaProvider } from './providers/ollama.js';
>>>>>>> d5c3a96c
import { ProviderOptions, GenerateOptions, LLMResponse } from './types.js';

/**
 * Interface for LLM providers
 */
export interface LLMProvider {
  /**
   * Provider name (e.g., 'openai', 'anthropic', etc.)
   */
  name: string;

  /**
   * Provider-specific identifier (e.g., 'openai.chat', 'anthropic.messages', etc.)
   */
  provider: string;

  /**
   * Model name (e.g., 'gpt-4', 'claude-3', etc.)
   */
  model: string;

  /**
   * Generate text using this provider
   *
   * @param options Generation options
   * @returns Response with text and/or tool calls
   */
  generateText(options: GenerateOptions): Promise<LLMResponse>;
}

// Provider factory registry
const providerFactories: Record<
  string,
  (model: string, options: ProviderOptions) => LLMProvider
> = {
  anthropic: (model, options) => new AnthropicProvider(model, options),
<<<<<<< HEAD
  openai: (model, options) => new OpenAIProvider(model, options),
=======
  ollama: (model, options) => new OllamaProvider(model, options),
>>>>>>> d5c3a96c
};

/**
 * Create a provider instance
 */
export function createProvider(
  providerType: string,
  model: string,
  options: ProviderOptions = {},
): LLMProvider {
  console.log({ providerType, model, options });
  const factory = providerFactories[providerType.toLowerCase()];

  if (!factory) {
    throw new Error(
      `Provider '${providerType}' not found. Available providers: ${Object.keys(providerFactories).join(', ')}`,
    );
  }

  return factory(model, options);
}

/**
 * Register a new provider implementation
 */
export function registerProvider(
  providerType: string,
  factory: (model: string, options: ProviderOptions) => LLMProvider,
): void {
  providerFactories[providerType.toLowerCase()] = factory;
}<|MERGE_RESOLUTION|>--- conflicted
+++ resolved
@@ -3,11 +3,8 @@
  */
 
 import { AnthropicProvider } from './providers/anthropic.js';
-<<<<<<< HEAD
+import { OllamaProvider } from './providers/ollama.js';
 import { OpenAIProvider } from './providers/openai.js';
-=======
-import { OllamaProvider } from './providers/ollama.js';
->>>>>>> d5c3a96c
 import { ProviderOptions, GenerateOptions, LLMResponse } from './types.js';
 
 /**
@@ -44,11 +41,8 @@
   (model: string, options: ProviderOptions) => LLMProvider
 > = {
   anthropic: (model, options) => new AnthropicProvider(model, options),
-<<<<<<< HEAD
   openai: (model, options) => new OpenAIProvider(model, options),
-=======
   ollama: (model, options) => new OllamaProvider(model, options),
->>>>>>> d5c3a96c
 };
 
 /**
