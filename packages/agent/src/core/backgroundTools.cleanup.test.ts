--- conflicted
+++ resolved
@@ -2,13 +2,9 @@
 
 // Import mocked modules
 import { BrowserManager } from '../tools/browser/BrowserManager.js';
-<<<<<<< HEAD
 import { agentStates } from '../tools/interaction/agentStart.js';
+import { agentTracker } from '../tools/interaction/agentTracker.js';
 import { shellTracker } from '../tools/system/ShellTracker.js';
-=======
-import { agentTracker } from '../tools/interaction/agentTracker.js';
-import { processStates } from '../tools/system/shellStart.js';
->>>>>>> eda4640c
 
 import { BackgroundTools, BackgroundToolStatus } from './backgroundTools';
 
@@ -113,32 +109,8 @@
       showStdout: false,
     };
 
-<<<<<<< HEAD
     shellTracker.processStates.clear();
     shellTracker.processStates.set('shell-1', mockProcessState as any);
-
-    // Setup mock agent states
-    const mockAgentState: MockAgentState = {
-      aborted: false,
-      completed: false,
-      context: {
-        backgroundTools: {
-          cleanup: vi.fn().mockResolvedValue(undefined),
-        },
-      },
-      goal: 'test goal',
-      prompt: 'test prompt',
-      output: '',
-      workingDirectory: '/test',
-      tools: [],
-    };
-=======
-    processStates.clear();
-    processStates.set(
-      'shell-1',
-      mockProcessState as unknown as MockProcessState,
-    );
->>>>>>> eda4640c
 
     // Reset the agentTracker mock
     vi.mocked(agentTracker.terminateAgent).mockClear();
@@ -153,12 +125,8 @@
     ).__BROWSER_MANAGER__ = undefined;
 
     // Clear mock states
-<<<<<<< HEAD
     shellTracker.processStates.clear();
     agentStates.clear();
-=======
-    processStates.clear();
->>>>>>> eda4640c
   });
 
   it('should clean up browser sessions', async () => {
@@ -180,21 +148,6 @@
   });
 
   it('should clean up shell processes', async () => {
-<<<<<<< HEAD
-=======
-    // Register a shell tool
-    const shellId = backgroundTools.registerShell('echo "test"');
-
-    // Get mock process state
-    const mockProcessState = processStates.get('shell-1');
-
-    // Set the shell ID to match
-    processStates.set(
-      shellId,
-      processStates.get('shell-1') as unknown as MockProcessState,
-    );
-
->>>>>>> eda4640c
     // Run cleanup
     await backgroundTools.cleanup();
 
