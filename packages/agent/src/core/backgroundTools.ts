import { v4 as uuidv4 } from 'uuid';

// These imports will be used by the cleanup method
import { BrowserManager } from '../tools/browser/BrowserManager.js';
<<<<<<< HEAD
import { agentStates } from '../tools/interaction/agentStart.js';
import { shellTracker } from '../tools/system/ShellTracker.js';
=======
import { agentTracker } from '../tools/interaction/agentTracker.js';
import { processStates } from '../tools/system/shellStart.js';
>>>>>>> eda4640c

// Types of background processes we can track
export enum BackgroundToolType {
  BROWSER = 'browser',
  AGENT = 'agent',
}

// Status of a background process
export enum BackgroundToolStatus {
  RUNNING = 'running',
  COMPLETED = 'completed',
  ERROR = 'error',
  TERMINATED = 'terminated',
}

// Common interface for all background processes
export interface BackgroundTool {
  id: string;
  type: BackgroundToolType;
  status: BackgroundToolStatus;
  startTime: Date;
  endTime?: Date;
  metadata: Record<string, any>; // Additional tool-specific information
}

// Browser process specific data
export interface BrowserBackgroundTool extends BackgroundTool {
  type: BackgroundToolType.BROWSER;
  metadata: {
    url?: string;
    error?: string;
  };
}

// Agent process specific data (for future use)
export interface AgentBackgroundTool extends BackgroundTool {
  type: BackgroundToolType.AGENT;
  metadata: {
    goal?: string;
    error?: string;
  };
}

// Utility type for all background tool types
export type AnyBackgroundTool = BrowserBackgroundTool | AgentBackgroundTool;

/**
 * Registry to keep track of all background processes
 */
export class BackgroundTools {
  tools: Map<string, AnyBackgroundTool> = new Map();

  // Private constructor for singleton pattern
  constructor(readonly ownerName: string) {}

  // Register a new browser process
  public registerBrowser(url?: string): string {
    const id = uuidv4();
    const tool: BrowserBackgroundTool = {
      id,
      type: BackgroundToolType.BROWSER,
      status: BackgroundToolStatus.RUNNING,
      startTime: new Date(),
      metadata: {
        url,
      },
    };
    this.tools.set(id, tool);
    return id;
  }

  // Register a new agent process (for future use)
  public registerAgent(goal?: string): string {
    const id = uuidv4();
    const tool: AgentBackgroundTool = {
      id,
      type: BackgroundToolType.AGENT,
      status: BackgroundToolStatus.RUNNING,
      startTime: new Date(),
      metadata: {
        goal,
      },
    };
    this.tools.set(id, tool);
    return id;
  }

  // Update the status of a process
  public updateToolStatus(
    id: string,
    status: BackgroundToolStatus,
    metadata?: Record<string, any>,
  ): boolean {
    const tool = this.tools.get(id);
    if (!tool) {
      return false;
    }

    tool.status = status;

    if (
      status === BackgroundToolStatus.COMPLETED ||
      status === BackgroundToolStatus.ERROR ||
      status === BackgroundToolStatus.TERMINATED
    ) {
      tool.endTime = new Date();
    }

    if (metadata) {
      tool.metadata = { ...tool.metadata, ...metadata };
    }

    return true;
  }

  public getTools(): AnyBackgroundTool[] {
    const result: AnyBackgroundTool[] = [];
    for (const tool of this.tools.values()) {
      result.push(tool);
    }
    return result;
  }

  // Get a specific process by ID
  public getToolById(id: string): AnyBackgroundTool | undefined {
    return this.tools.get(id);
  }

  /**
   * Cleans up all resources associated with this agent instance
   * @returns A promise that resolves when cleanup is complete
   */
  public async cleanup(): Promise<void> {
    const tools = this.getTools();

    // Group tools by type for better cleanup organization
    const browserTools = tools.filter(
      (tool): tool is BrowserBackgroundTool =>
        tool.type === BackgroundToolType.BROWSER &&
        tool.status === BackgroundToolStatus.RUNNING,
    );

    const agentTools = tools.filter(
      (tool): tool is AgentBackgroundTool =>
        tool.type === BackgroundToolType.AGENT &&
        tool.status === BackgroundToolStatus.RUNNING,
    );

    // Create cleanup promises for each resource type
    const browserCleanupPromises = browserTools.map((tool) =>
      this.cleanupBrowserSession(tool),
    );
    const agentCleanupPromises = agentTools.map((tool) =>
      this.cleanupSubAgent(tool),
    );

    // Clean up shell processes using ShellTracker
    await shellTracker.cleanupAllShells();

    // Wait for all cleanup operations to complete in parallel
    await Promise.all([...browserCleanupPromises, ...agentCleanupPromises]);
  }

  /**
   * Cleans up a browser session
   * @param tool The browser tool to clean up
   */
  private async cleanupBrowserSession(
    tool: BrowserBackgroundTool,
  ): Promise<void> {
    try {
      const browserManager = (
        globalThis as unknown as { __BROWSER_MANAGER__?: BrowserManager }
      ).__BROWSER_MANAGER__;
      if (browserManager) {
        await browserManager.closeSession(tool.id);
      }
      this.updateToolStatus(tool.id, BackgroundToolStatus.COMPLETED);
    } catch (error) {
      this.updateToolStatus(tool.id, BackgroundToolStatus.ERROR, {
        error: error instanceof Error ? error.message : String(error),
      });
    }
  }

  /**
   * Cleans up a sub-agent
   * @param tool The agent tool to clean up
   */
  private async cleanupSubAgent(tool: AgentBackgroundTool): Promise<void> {
    try {
      // Delegate to the agent tracker
      await agentTracker.terminateAgent(tool.id);
      this.updateToolStatus(tool.id, BackgroundToolStatus.TERMINATED);
    } catch (error) {
      this.updateToolStatus(tool.id, BackgroundToolStatus.ERROR, {
        error: error instanceof Error ? error.message : String(error),
      });
    }
  }
}<|MERGE_RESOLUTION|>--- conflicted
+++ resolved
@@ -2,13 +2,8 @@
 
 // These imports will be used by the cleanup method
 import { BrowserManager } from '../tools/browser/BrowserManager.js';
-<<<<<<< HEAD
-import { agentStates } from '../tools/interaction/agentStart.js';
+import { agentTracker } from '../tools/interaction/agentTracker.js';
 import { shellTracker } from '../tools/system/ShellTracker.js';
-=======
-import { agentTracker } from '../tools/interaction/agentTracker.js';
-import { processStates } from '../tools/system/shellStart.js';
->>>>>>> eda4640c
 
 // Types of background processes we can track
 export enum BackgroundToolType {
