{
  "name": "mycoder-agent",
  "version": "0.4.0",
  "description": "Agent module for mycoder - an AI-powered software development assistant",
  "type": "module",
  "main": "dist/index.js",
  "module": "dist/index.js",
  "types": "dist/index.d.ts",
  "packageManager": "pnpm@10.2.1",
  "engines": {
    "node": ">=18.0.0"
  },
  "repository": {
    "type": "git",
    "url": "git+https://github.com/drivecore/mycoder.git"
  },
  "homepage": "https://mycoder.ai",
  "bugs": {
    "url": "https://github.com/drivecore/mycoder/issues"
  },
  "publishConfig": {
    "access": "public"
  },
  "scripts": {
    "dev": "tsc --watch",
    "build": "tsc",
    "test": "vitest run",
    "test:coverage": "vitest run --coverage",
    "typecheck": "tsc --noEmit",
    "clean": "rimraf dist",
    "clean:all": "rimraf node_modules dist",
    "prepublishOnly": "pnpm run clean && pnpm run build && pnpm run test"
  },
  "keywords": [
    "ai",
    "agent",
    "mycoder",
    "swe",
    "swe-agent",
    "claude",
    "auto-coder",
    "typescript"
  ],
  "author": "Ben Houston",
  "license": "MIT",
  "dependencies": {
    "@ai-sdk/anthropic": "^1.1.13",
    "@ai-sdk/openai": "^1.2.0",
    "@mozilla/readability": "^0.5.0",
    "@playwright/test": "^1.50.1",
    "@vitest/browser": "^3.0.5",
<<<<<<< HEAD
    "ai": "^4.1.50",
    "chalk": "^5",
=======
    "chalk": "^5.4.1",
>>>>>>> 4f054ce0
    "dotenv": "^16",
    "jsdom": "^26.0.0",
    "ollama-ai-provider": "^1.2.0",
    "playwright": "^1.50.1",
    "uuid": "^11",
    "zod": "^3.24.2",
    "zod-to-json-schema": "^3"
  },
  "devDependencies": {
    "@types/node": "^18",
    "@types/uuid": "^10",
    "rimraf": "^5",
    "type-fest": "^4",
    "typescript": "^5",
    "vitest": "^3"
  }
}<|MERGE_RESOLUTION|>--- conflicted
+++ resolved
@@ -49,12 +49,8 @@
     "@mozilla/readability": "^0.5.0",
     "@playwright/test": "^1.50.1",
     "@vitest/browser": "^3.0.5",
-<<<<<<< HEAD
     "ai": "^4.1.50",
-    "chalk": "^5",
-=======
     "chalk": "^5.4.1",
->>>>>>> 4f054ce0
     "dotenv": "^16",
     "jsdom": "^26.0.0",
     "ollama-ai-provider": "^1.2.0",
